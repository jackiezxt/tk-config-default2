--- conflicted
+++ resolved
@@ -94,25 +94,7 @@
           Shot: []
         single_select: true
         tank_types: [Maya Anim, Maya Lighting, Maya Scene]
-<<<<<<< HEAD
-      tk-multi-screeningroom:
-        location: {name: tk-multi-screeningroom, type: app_store, version: v0.1.3}
-        rv_path_linux: rv
-        rv_path_mac: /Applications/RV64.app
-        rv_path_windows: C:\Program Files\RV\RV64.exe
-=======
-      tk-multi-recentfiles:
-        hook_add_file_to_scene: default
-        launch_at_startup: true
-        location: {name: tk-multi-recentfiles, type: app_store, version: v0.2.5}
-        template_work: maya_shot_work
-      tk-multi-screeningroom: '@launch_screeningroom'
-      tk-multi-setcontext:
-        enable_create_tasks: true
-        launch_at_startup: false
-        location: {name: tk-multi-setcontext, type: app_store, version: v0.2.2}
-        sg_entity_types: [Shot, Asset]
->>>>>>> 51630311
+      tk-multi-screeningroom: '@launch_screeningroom'
       tk-multi-setframerange:
         location: {name: tk-multi-setframerange, type: app_store, version: v0.1.1}
         sg_in_frame_field: sg_cut_in
